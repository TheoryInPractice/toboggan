#
# This file is part of Toboggan, https://github.com/TheoryInPractice/Toboggan/,
# and is Copyright (C) North Carolina State University, 2017. It is licensed
# under the three-clause BSD license; see LICENSE.
#
<<<<<<< HEAD
# python libs
import math
from collections import defaultdict
=======
from toboggan.graphs import convert_to_top_sorting, compute_cuts,\
                            compute_edge_cuts, top_sorting_graph_representation
from toboggan.partition import algorithm_u
>>>>>>> 66051f0b
from operator import itemgetter
import itertools
import numpy as np
from scipy.optimize import linprog

# local imports
from toboggan.graphs import convert_to_top_sorting, compute_cuts,\
                            top_sorting_graph_representation
from toboggan.partition import algorithm_u


class Instance:
    """
    Information about an input instance to flow decomposition.

    Maintains a topological ordering of the graph, the flow, and bounds on the
    feasible path weights.
    """

    def __init__(self, graph, k=None):
        """Create an instance from a graph and guess for the solution size."""
        # information about the graph and its ordering
        self.graph = graph
        self.ordering = convert_to_top_sorting(graph)
        self.dpgraph = top_sorting_graph_representation(graph, self.ordering)
        self.cuts = compute_cuts(self.dpgraph)
        self.edge_cuts = compute_edge_cuts(self.dpgraph, self.cuts)
        self.n = len(self.dpgraph)
        self.flow = sum(map(itemgetter(1), self.dpgraph[0]))

        # get a lower bound on the number of paths needed
        # We pass the input k to this function so it can inform the user if
        # the input k can be easily identified as too small.
        self.k = self._optimal_size_lower_bound(k)

        # our initial guesses for weights will come from the flow values
        self.weights = sorted(set([w for _, _, w in self.graph.edges()]))

        # compute bounds on the largest weight
        self.max_weight_bounds = self._compute_max_weight_bounds()
        # compute bounds on the individual weights
        self.weight_bounds = self._compute_weight_bounds()

    def info(self):
        """A string representation of this object."""
        print("n = {}, m = {}, k = {}.".format(len(self.graph),
                                               self.graph.num_edges(), self.k))
        print("Weights:", self.weights)
        print("Max-weight bounds:", self.max_weight_bounds)
        print("Weight bounds:", list(map(tuple, self.weight_bounds)))
        print("")
        print("Cut-representation:")
        print(self.cuts)

    def _compute_max_weight_bounds(self):
        # Get lower bound for highest weight
        min_max_weight = 1
        for out in self.dpgraph:
            degree = len(out)
            for _, w in out:
                if self.k-degree+1 <= 0:
                    continue  # Instance is infeasible, will be caught later
                min_max_weight = max(min_max_weight, w // (self.k-degree+1))

        # Compute heaviest possible path in graph
        maxpath = [0 for _ in range(self.n)]
        maxpath[0] = self.flow
        for v, out in enumerate(self.dpgraph):
            for u, w in out:
                maxpath[u] = max(maxpath[u], min(w, maxpath[v]))

        return (min_max_weight, maxpath[-1])

    def _compute_weight_bounds(self):
        supseq = []
        summed = 0
        for w in self.weights:
            if w > self.max_weight_bounds[1]:
                break
            if w > summed:
                supseq.append(w)
                summed += w
        while len(supseq) < self.k:  # Sentinel elements
            supseq.append(self.max_weight_bounds[1])

        bounds = [(1, w) for w in supseq[:self.k]]
        bounds[-1] = self.max_weight_bounds

        uppersum = [u for _, u in bounds]
        for i in reversed(range(self.k-1)):
            uppersum[i] += uppersum[i+1]

        # Refine lower bounds by using upper bounds:
        # the weight of path i must be at least F_i / i
        # where F_i is an upper bound on how much flow all paths > i
        # take up.
        for i in range(1, self.k-1):
            lower = max(bounds[i][0], (self.flow-uppersum[i+1]) // i)
            bounds[i] = (lower, bounds[i][1])
        return np.array(bounds)

    def _larger_multiset_diff(list1, list2):
        """
        Treat twolists as multisets, return list1-list2.
        Note: input lists should contain int or float type.
        """
        # convert to dicts with contents as keys, multiplicities as vals
        dict1 = defaultdict(int)
        for item in list1:
            dict1[item] += 1
        dict2 = defaultdict(int)
        for item in list2:
            dict2[item] += 1
        diffsum12 = 0
        for key, val in dict1.items():
            temp_diff = val - dict2[key]
            if temp_diff > 0:
                diffsum12 += temp_diff
        diffsum21 = 0
        for key, val in dict2.items():
            temp_diff = val - dict1[key]
            if temp_diff > 0:
                diffsum21 += temp_diff

        return max(diffsum12, diffsum21)

    def _optimal_size_lower_bound(self, k):
        """
        Get a lower bound on the optimal solution size.

        We look over all s-t edge cuts consistent with the topological ordering
        and pick the largest. Then we look over all pairs of cut-sets that are
        large enough to further improve this lower-bound and check whether the
        number of distinct edge-weights requires a larger lower-bound than
        merely the largest cut-set size.
        """
        max_edge_cut = max(len(C) for C in self.edge_cuts)
        lower_bound = max_edge_cut

        # Now check all pairs of cutsets "large enough" for better bound
        sorted_cut_sizes = sorted((cut_size, which_cut) for which_cut, cut_size
                                  in enumerate(edge_cut_sizes))
        cutsets_for_best_bound = []
        # Starting with largest, iterate over cutsets
        for idx1 in range(len(sorted_cut_sizes)):
            current_size1, which_cut1 = sorted_cut_sizes[idx1]
            # once one set is too small, all following will be, so break out
            if math.ceil(current_size1/2) + current_size1 <= lower_bound:
                break
            for idx2 in range(idx1+1, len(sorted_cut_sizes)):
                current_size2, which_cut2 = sorted_cut_sizes[idx2]
                # if cutsize2 too small, the rest will be: break inner for loop
                temp_bound = min(current_size1, current_size2) + math.ceil(
                    max(current_size1, current_size2)/2)
                if temp_bound <= lower_bound:
                    break
                # Now compute actual bound for this pair of cutsets;
                # Get weights for each cutset as a multiset,
                # compute size of (larger) difference
                weights1 = set([w for _, w in self.dpgraph[which_cut1]])
                weights2 = set([w for _, w in self.dpgraph[which_cut2]])
                multiset_diff = self._larger_multiset_diff(weights1, weights2)
                bound = math.ceil(multiset_diff/2) + min(current_size1,
                                                         current_size2)
                # Check if we need to update bound
                if bound < lowerbound:
                    lowerbound = bound
                    cutsets_for_best_bound = [which_cut1, which_cut2]
        # let the user know their guess was bad if it was
        if k is not None and lowerbound > k:
            print("Graph has an edge cut of size {}. "
                  "Further investigating cutsets yields best bound is {}. "
                  "User supplied k value of {}. Continuing using k = {}"
                  "".format(max_edge_cut, lowerbound, k))
            return lower_bound, cutsets_for_best_bound
        else:
            return k

    def try_larger_k(self):
        """
        Increase the value of k by 1.

        We need to do this in a method in order to update internal data
        structures about the weights.
        """
        self.k = self.k + 1
        # compute bounds on the largest weight
        self.max_weight_bounds = self._compute_max_weight_bounds()
        # compute bounds on the individual weights
        self.weight_bounds = self._compute_weight_bounds()

<<<<<<< HEAD
=======
    def has_bad_bounds(self):
        """Check whether weight bounds disallow all solutions."""
        # upper weight bounds miss each other
        if self.max_weight_bounds[0] > self.max_weight_bounds[1]:
            return True
        # lower and upper bounds of each weight position miss each other
        for lower, upper in self.weight_bounds:
            if lower > upper:
                return True
        # otherwise all good
        return False
>>>>>>> 66051f0b

class Constr:
    """
        Class representing linear constraints imposed on path
        weights as collected by the DP routine.
    """
    eps = np.finfo(float).eps
    ORDER_MATRIX = {}  # Pre-computed matrices with ones on the diagonal and
    #                    -1 on the upper off-diagonal.
    ZERO_VECS = {}     # Pre-computed zero vectors
    INFEASIBLE = 0
    REDUNDANT = 1
    VALID = 2
    SOLVED = 3
    POW2 = None

    def __init__(self, instance):
        self.instance = instance
        self.known_values = [None] * self.instance.k

        # Make sure the necessary constants exist
        if self.instance.k not in Constr.ORDER_MATRIX:
            t = self.instance.k
            Constr.ORDER_MATRIX[t] = np.eye(t-1, t, dtype=int) - \
                np.eye(t-1, t, k=1, dtype=int)
            Constr.ZERO_VECS[t-1] = np.zeros(t-1, dtype=int)
            Constr.POW2 = 2**np.arange(64, dtype=np.uint64)

        row = np.array([1] * self.instance.k + [self.instance.flow])
        # In our application instance.k and instance.flow should always be the
        # same, but we want to keep things clean.
        self.hashvalue = hash(row.data.tobytes()) ^ hash((self.instance.k,
                                                          self.instance.flow))
        self.A = np.matrix(row)

    def __repr__(self):
        return str(self.A)

    def is_redundant(self, paths):
        # We can reduce the number of redundant solutions by imposing that
        # the already known path-weights are sorted.
        weights = [w for w in self.known_values if w is not None]
        if not all(weights[i] <= weights[i+1] for i in range(len(weights)-1)):
            return True

        # The following LP tells us whether there is a feasible (rational)
        # solution whose weights are sorted in ascending order. If that is
        # not the case this set of constraints is redundant.
        t = self.instance.k
        c = np.array([1]*t)  # Optimization not important.
        # Equality constraints: flow values
        A_eq = self.A[:, :-1]
        b_eq = self.A[:, -1]
        # Inequality constraints: ensure that weights are sorted
        A_ub = Constr.ORDER_MATRIX[t]
        assert(A_ub.shape == (t-1, t))
        b_ub = Constr.ZERO_VECS[t-1]
        # Bounds for flow values: at least 1, at most F-(t-1) (since non-zero)
        bounds = self.instance.weight_bounds

        # wrap linear program in try block to check when we have bounds that
        # are invalid.
        try:
            optres = linprog(c, A_ub, b_ub, A_eq, b_eq, bounds)
            if optres.status == 2:
                # System is infeasible and therefore redundant.
                return True
        except ValueError as e:
            # bounds that don't make sense indicate an infeasible system
            return True

        return False

    def _test_row(self, row):
        # Check whether b is lin. dep. on rows in M
        coeff, residuals, rank, _ = np.linalg.lstsq(self.A.transpose(),
                                                    row.transpose())

        if rank == self.instance.k:
            M = self.A[:, :-1]
            b = np.squeeze(np.array(self.A[:, -1]))
            try:
                weights = np.linalg.solve(M, b).T
            except np.linalg.linalg.LinAlgError as e:
                # Matrix is singular: we added a constraint that is linearly
                # dependent to earlier constraints BUT its flow-value is
                # different (otherwise it would be a redundant constraint).
                # We can safely discard this solution.
                return Constr.INFEASIBLE, None
            except ValueError as e:
                print("----------------------------")
                print("  Numpy linalg solver crashed on th following input:")
                print(M)
                print(b)
                print("----------------------------")
                raise e

            # We tried doing the following inside numpy, but ran into a numpy
            # bug
            weights = weights.astype(float).tolist()
            for i, w in enumerate(weights):
                if w <= 0 or not w.is_integer():
                    return Constr.INFEASIBLE, None
                weights[i] = int(w)

            return Constr.SOLVED, SolvedConstr(weights, self.instance)

        if len(residuals) == 0:
            return Constr.INFEASIBLE, None

        # residuals should be positive
        residuals = residuals[0]
        assert residuals >= 0, \
            "Residuals not positive: {} {} {}".format(self.A, row, residuals)

        if residuals < Constr.eps:
            return Constr.REDUNDANT, None

        return Constr.VALID, None

    def add_constraint(self, paths, edge):
        # Convert to constraint row
        flow = edge[1]
        row = np.array([0] * self.instance.k + [flow])
        for i in paths:
            row[i] = 1

        # Early-out: if the flow-value of this edge is smaller
        # than the number of paths across is, no integral solution
        # can exist.
        if len(paths) > flow:
            return None

        row_res, solution = self._test_row(row)
        if row_res == Constr.REDUNDANT:
            return self
        elif row_res == Constr.INFEASIBLE:
            return None
        elif row_res == Constr.SOLVED:
            return solution  # Instance of SolvedConstr

        assert(row_res == Constr.VALID)

        # Find index to insert that maintains order
        i = 0
        fc = self.A.shape[1] - 1  # Column with f-values
        while flow > self.A[i, fc]:
            i += 1

        # Tie-break in case flow values are the same
        # row_repr = np.packbits(row[:-1])
        bitlen = len(row)-1
        # Similar to np.packbits, but works for more than 8 paths.
        row_repr = row[:-1].dot(Constr.POW2[:bitlen])
        try:
            while flow == self.A[i, fc] and \
                    row_repr < self.A[i, :-1].dot(Constr.POW2[:bitlen]):
                i += 1
        except ValueError as e:
            print(">>>>>>>>>>>>>")
            print(row)
            print(row_repr)
            print(self.A[i, :-1])
            print(Constr.POW2[:bitlen])
            print("<<<<<<<<<<<<<")
            raise(e)

        res = Constr(self.instance)
        res.A = np.insert(self.A, i, row, axis=0)
        # update hashvalue by new row
        res.hashvalue ^= hash(row.data.tobytes())
        res.known_values = list(self.known_values)

        # Keep track of path-weights that are determined already.
        if len(paths) == 1:
            res.known_values[paths[0]] = flow

        return res

    def __eq__(self, other):
        if not isinstance(other, self.__class__):
            return False

        # Since we keep A sorted the following comparisons work.
        if not np.array_equal(self.A, other.A):
            return False

        # This should always be true in our application, added
        # only for completeness.
        if self.instance != other.instance:
            return False

        return True

    def __ne__(self, other):
        if isinstance(other, self.__class__):
            return not self.__eq__(other)
        return NotImplemented

    def __hash__(self):
        return self.hashvalue


class SolvedConstr:
    """
    Special case of a constraint in which all path-weights have
    already been determined.
    """
    def __init__(self, path_weights, instance):
        self.instance = instance
        self.path_weights = tuple(path_weights)

        self.hashvalue = hash(self.path_weights) ^ hash((self.instance.k,
                                                         self.instance.flow))

    def __repr__(self):
        return "SolvedConstr " + str(self.path_weights)

    def is_redundant(self, pathconf):
        # We can reduce the number of redundant solutions by imposing that
        # the path-weights are sorted.
        if not all(self.path_weights[i] <= self.path_weights[i+1]
                   for i in range(self.instance.k-1)):
            return True

        # Also ensure that the guess/bound on the max weight is honored
        if self.path_weights[-1] < self.instance.max_weight_bounds[0] or \
                self.path_weights[-1] > self.instance.max_weight_bounds[1]:
            return True
        return False

    def _test_row(self, row):
        # Check whether row is compatible with path weights
        flow = row[-1]
        summed = np.dot(row[:-1], self.path_weights)

        if flow != summed:
            return Constr.INFEASIBLE, None

        return Constr.SOLVED, self

    def add_constraint(self, paths, edge):
        # Test whether constraint is compatible
        summed = 0
        for i in paths:
            summed += self.path_weights[i]
        if summed == edge[1]:
            return self
        else:
            return None

    def __eq__(self, other):
        if not isinstance(other, self.__class__):
            return False

        if self.instance != other.instance:
            return False

        return self.path_weights == other.path_weights

    def __ne__(self, other):
        if isinstance(other, self.__class__):
            return not self.__eq__(other)
        return NotImplemented

    def __hash__(self):
        return self.hashvalue


class PathConf:
    """Class representing paths ending in a set of vertices."""
    def __init__(self):
        self.paths = {}

    @staticmethod
    def init(vertex, paths):
        res = PathConf()
        res.paths[vertex] = frozenset(paths)
        return res

    def copy(self):
        res = PathConf()
        for v, paths in self.paths.items():
            res.paths[v] = frozenset(paths)
        return res

    def __iter__(self):
        # return iter(self.paths.items())
        # THIS CHANGE POTENTIALLY DANGEROUS
        # so intead we didn't make this change,
        #  and altered the way dp.solve_and_recover iterates over conf
        return iter(self.paths)

    def __contains__(self, v):
        return v in self.paths

    def __getitem__(self, v):
        return self.paths[v]

    def __len__(self):
        return len(self.paths)

    def __repr__(self):
        res = "PathConf("
        for v in self.paths:
            res += "{}: {}, ".format(v, list(self.paths[v]))
        return res[:-2] + ")"

    def __eq__(self, other):
        if not isinstance(other, self.__class__):
            return NotImplemented
        if len(self.paths) != len(other.paths):
            return False
        for v in self.paths:
            if v not in other.paths:
                return False
            if self.paths[v] != other.paths[v]:
                return False
        return True

    def __ne__(self, other):
        if not isinstance(other, self.__class__):
            return NotImplemented
        return not self.__eq__(other)

    def __hash__(self):
        return hash(frozenset(self.paths.items()))

    def push(self, v, edges):
        """
        Return all ways that the paths ending in v can be 'pushed' along the
        provided edges.
        """
        if len(self.paths[v]) < len(edges):
            # There are fewer paths ending in v than out-arcs.
            # This cannot be extended to a solution.
            return

        for dist in distribute(self.paths[v], edges):
            res = self.copy()
            del res.paths[v]  # Copy old paths, remove paths ending in v
            for e, p in dist:  # Push paths over prescribed edges
                t, w = e
                if t in res.paths:
                    res.paths[t] = frozenset(res.paths[t] | set(p))
                else:
                    res.paths[t] = frozenset(p)

            yield res, dist


def distribute(paths, edges):
    """
    Distribute n paths on k edges such that every edge has at least one path.
    """
    k = len(edges)
    paths = list(paths)
    for partition in algorithm_u(paths, k):
        # Generate non-empty partitions with k blocks
        for perm in itertools.permutations(partition):  # Permute to distribute
            yield list(zip(edges, perm))<|MERGE_RESOLUTION|>--- conflicted
+++ resolved
@@ -3,15 +3,9 @@
 # and is Copyright (C) North Carolina State University, 2017. It is licensed
 # under the three-clause BSD license; see LICENSE.
 #
-<<<<<<< HEAD
 # python libs
 import math
 from collections import defaultdict
-=======
-from toboggan.graphs import convert_to_top_sorting, compute_cuts,\
-                            compute_edge_cuts, top_sorting_graph_representation
-from toboggan.partition import algorithm_u
->>>>>>> 66051f0b
 from operator import itemgetter
 import itertools
 import numpy as np
@@ -19,7 +13,7 @@
 
 # local imports
 from toboggan.graphs import convert_to_top_sorting, compute_cuts,\
-                            top_sorting_graph_representation
+                            compute_edge_cuts, top_sorting_graph_representation
 from toboggan.partition import algorithm_u
 
 
@@ -148,7 +142,8 @@
         number of distinct edge-weights requires a larger lower-bound than
         merely the largest cut-set size.
         """
-        max_edge_cut = max(len(C) for C in self.edge_cuts)
+        edge_cut_sizes = [len(C) for C in self.edge_cuts]
+        max_edge_cut = max(edge_cut_sizes)
         lower_bound = max_edge_cut
 
         # Now check all pairs of cutsets "large enough" for better bound
@@ -177,16 +172,18 @@
                 bound = math.ceil(multiset_diff/2) + min(current_size1,
                                                          current_size2)
                 # Check if we need to update bound
-                if bound < lowerbound:
-                    lowerbound = bound
+                if bound < lower_bound:
+                    lower_bound = bound
                     cutsets_for_best_bound = [which_cut1, which_cut2]
         # let the user know their guess was bad if it was
-        if k is not None and lowerbound > k:
+        if k is not None and lower_bound > k:
             print("Graph has an edge cut of size {}. "
                   "Further investigating cutsets yields best bound is {}. "
                   "User supplied k value of {}. Continuing using k = {}"
-                  "".format(max_edge_cut, lowerbound, k))
+                  "".format(max_edge_cut, lower_bound, k))
             return lower_bound, cutsets_for_best_bound
+        elif k is None:
+            return lower_bound
         else:
             return k
 
@@ -203,8 +200,6 @@
         # compute bounds on the individual weights
         self.weight_bounds = self._compute_weight_bounds()
 
-<<<<<<< HEAD
-=======
     def has_bad_bounds(self):
         """Check whether weight bounds disallow all solutions."""
         # upper weight bounds miss each other
@@ -216,7 +211,7 @@
                 return True
         # otherwise all good
         return False
->>>>>>> 66051f0b
+
 
 class Constr:
     """
